# cpmulator - A CP/M emulator written in golang

<<<<<<< HEAD
This repository contains a CP/M emulator, with integrated CCP (i.e. "shell"), which is designed to run CP/M binaries:
=======
This repository contains a CP/M emulator, with integrated CCP ("Console Command Processor", i.e. shell), which is designed to run CP/M binaries:
>>>>>>> 32cefc36

* The project was initially created to run [a text-based adventure game](https://github.com/skx/lighthouse-of-doom/), which I wrote a few years ago, to amuse my child.
  * That was written in Z80 assembly language targeting CP/M, later I ported to the ZX Spectrum.

Over time this project has become more complete, and I've now implemented enough functionity to run many of the well-known CP/M programs:

* The Aztec C-Compiler.
* Borland's Turbo Pascal.
* Many early Infocom games:
  * Zork 1, 2, & 3.
  * Planetfall.
  * etc.
* BBC and Microsoft BASIC.
* Wordstar.

As things stand this project is "complete".  I'd like to increase the test-coverage for my own reassurance, but I've now reached a point where all the binaries I've tried to execute work as expected.  If you find a program that _doesn't_ work please [open an issue](https://github.com/skx/cpmulator/issues), beyond that I think this project is "complete" and future development will be minimal, and sporadic.

> **NOTE** I've not implemented any notion of disk-support.  This means that opening, reading/writing, and closing files is absolutely fine, but any API call that refers to tracks, sectors, or disks will fail (with an "unimplemented syscall" error).

A companion repository contains a collection of vintage CP/M software you can use with this, or any other, CP/M emulator:

* [https://github.com/skx/cpm-dist](https://github.com/skx/cpm-dist)




# Installation & Versioning

This emulator is written using golang, so if you have a working golang toolchain you can install in the standard way:

```
go install github.com/skx/cpmulator@latest
```

If you were to clone this repository to your local system you could build, and install it, by running:

```
go build .
go install .
```

If neither of these options are suitable you may download a binary from [our release page](https://github.com/skx/cpmulator/releases).

Releases will be made as/when features seem to justify it, but it should be noted that I consider the CLI tool, and the emulator itself, the "product".  That means that the internal APIs will change around as/when necessary - so far changes have been minor, but I'm not averse to changing parameters to internal packages, or adding/renaming/removing methods as necessary without any regard for external users.




# Quick Start

* Build/Install this application.
* Clone the associated repository of binaries:
  * `git clone https://github.com/skx/cpm-dist.git /tmp/cpm-dist`
* Launch the emulator, pointing at the binaries:
  * `cpmulator -cd /tmp/cpm-dist -directories`
* Start something:
  * "B:", then "MBASIC" - to run BASIC.  (Type "SYSTEM" to exit.)
  * "G:", then "ZORK1" - to play zork1.
  * "P:", then "TURBO" - to run turbo pascal.
  * "E:", then "WS" - to run wordstar.




# Portability

The CP/M input handlers need to disable echoing when reading (single) characters from STDIN.  There isn't a simple and portable solution for this in golang, although the appropriate primitives exist so building such support isn't impossible.

Usage of is demonstrated in the standard library:

* [x/term package](https://pkg.go.dev/golang.org/x/term)
  * [ReadPassword](https://pkg.go.dev/golang.org/x/term#ReadPassword) - ReadPassword reads a line of input from a terminal without local echo.

Unfortunately there is no code there for reading only a _single character_, rather than a complete line.  In the interest of expediency I resort to executing the `stty` binary, rather than attempting to use the `x/term` package to manage echo/noecho state myself, and this means the code in this repository isn't 100% portable; it will work on Linux and MacOS hosts, but not Windows.

I've got an open bug about fixing the console (input), [#65](https://github.com/skx/cpmulator/issues/65).




# Usage

If you launch `cpmulator` with no arguments then the default CCP ("console command processor") will be launched, dropping you into a familiar shell:

```sh
$ cpmulator
A>dir

A: LICENSE .    | README  .MD  | CPMULATO.    | GO      .MOD
A: GO      .SUM | MAIN    .GO  | RET     .COM

A>TYPE LICENSE
The MIT License (MIT)
..
A>
```

You can terminate the CCP by typing `EXIT`.  The following built-in commands are available:

<details>
<summary>Show the standard built-in commands of the default CCP:</summary>

* `CLS`
  * Clear the screen.
* `DIR`
  * Try "`DIR *.COM`" if you want to see only executables, for example.
* `EXIT` / `HALT` / `QUIT`
  * Terminate the CCP.
* `ERA`
  * Erase the named files, wildcards are permitted.
* `TYPE`
  * View the contents of the named file - wildcards are not permitted.
* `REN`
  * Rename files, so "`REN NEW=OLD`" - again note that wildcards are not permitted, nor is cross-drive renaming.

</details>

There are a pair of CCP implementations included within the emulator, and they can be selected via the `-ccp` command-line flag:

* "ccp"
  * The original CCP from Digital Research.
  * Launch the emulator via `cpmulator -ccp=ccp ..`, or use `A:!CCP CCP` to change to it at run-time.
* "ccpz"
  * An enhanced CCP, which is the default
  * "`GET 0100 FOO.COM`" will load a binary into RAM, at address 0x100.  Then "`JMP 0100`" will launch it.
  * There are also built-in `PEEK` and `POKE` commands which can show/set memory contents.
  * `LIST file.ext` will "print" the contents of `file.ext`, but see the note later about printer-output (TLDR; We write it to `print.log`.)
  * The prompt will show the currently-selected user-number, for example if you run "USER 3".
  * If a command isn't found in the current drive A: will be searched instead, which is handy.
  * Finally any line beginning with the comment-character (`#`) will be ignored, which is useful for commenting purposes inside SUBMIT files.

You can also launch a binary directly by specifying it's path upon the command-line, followed by any optional arguments that the binary accepts or requires:

```
$ cpmulator /path/to/binary [optional-args]
```



## Command Line Flags

There are several command-line options which are shown in the output of `cpmulator -help`, but the following summary shows the most important/useful options:

* `-cd /path/to/directory`
  * Change to the given directory before running.
* `-directories`
  * Use directories on the host for drive-contents, discussed later in this document.
* `-log-path /path/to/file`
  * Output debug-logs to the given file, creating it if necessary.
  * **NOTE**: You can run `A:!DEBUG 1` to enable "quick debug logging", and `A:!DEBUG 0` to turn it back off again, at runtime.
* `-prn-path /path/to/file`
  * All output which CP/M sends to the "printer" will be written to the given file.
* `-list-syscalls`
  * Dump the list of implemented BDOS and BIOS syscalls.
* `-version`
  * Show the version number of the emulator, and exit.



## Startup Processing

When the CCP is launched for interactive execution, we allow commands to be executed at startup:

* If `SUBMIT.COM` **and** `AUTOEXEC.SUB` exist on A:
* Then the contents of `AUTOEXEC.SUB` will be executed.
  * We secretly run "`SUBMIT AUTOEXEC`" to achieve this.

This allows you to customize the emulator, or perform other "one-time" setup via the options described in the next section.



## Runtime Behaviour Changes

There are a small number of [extensions](EXTENSIONS.md) added to the BIOS functionality we provide, and these extensions allow changing the behaviour of the emulator at runtime.

The behaviour changing is achieved by having a small number of .COM files invoke the extension functions, and these binaries are embedded within our emulator to improve ease of use, via the [static/](static/) directory in our source-tree - This means no matter what you'll always find some binaries installed on A:, despite not being present in reality.

> **NOTE** To avoid naming collisions all our embedded binaries are named with a `!` prefix, except for `#.COM` which is designed to be used as a comment-binary.


### CCP Handling

We default to loading the enhanced CCP, but allow the original from Digital Research to be used via the `-ccp` command-line flag.   The binary `A:!CCP.COM` lets you change CCP at runtime.


### Ctrl-C Handling

Traditionally pressing `Ctrl-C` would reload the CCP, via a soft boot.  I think that combination is likely to be entered by accident, so in `cpmulator` we default to requiring you to press Ctrl-C _twice_ in a row to reboot the CCP.

The binary `A:!CTRLC.COM` which lets you change this at runtime.  Run `A:!CTRLC 0` to disable the Ctrl-C behaviour, or `A:!CTRLC N` to require N consecutive Ctrl-C keystrokes to trigger the restart-behaviour (max: 9).


### Console Output

We default to pretending our output device is an ADM-3A terminal, this can be changed via the `-console` command-line flag at startup.  Additionally it can be changed at runtime via `A:!CONSOLE.COM`.

Run `A:!CONSOLE ansi` to disable the output emulation, or `A:!CONSOLE adm-3a` to restore it.

You'll see that the [cpm-dist](https://github.com/skx/cpm-dist) repository contains a version of Wordstar, and that behaves differently depending on the selected output handler.  Changing the handler at run-time is a neat bit of behaviour.


### Debug Handling

We expect that all _real_ debugging will involve the comprehensive logfile which is created via the `-log-path` argument to the emulator, however we
have a "quick debug" option which will merely log the syscalls which are invoked, and this has the advantage that it can be enabled, or disabled, at
runtime.

`A:!DEBUG.COM` will show the state of the flag, and it can be enabled with `A:!DEBUG 1` or disabled with `!DEBUG 0`.




# Sample Binaries

I've placed a copy of my own [lighthouse of doom](https://github.com/skx/lighthouse-of-doom/) game within the `dist/` directory, to make it easier for you to get started:

```sh
$ cd dist/
$ ../cpmulator LIHOUSE.COM
..
Written by Steve Kemp in 2021, version unreleased-git.

  https://github.com/skx/lighthouse-of-doom

Any references to the Paw Patrol are entirely deliberate.

Press any key to start.
```

A companion repository contains a larger collection of vintage CP/M software you can use with this emulator:

* [https://github.com/skx/cpm-dist](https://github.com/skx/cpm-dist)




# Drives vs. Directories

By default when you launch `cpmulator` with no arguments you'll be presented with the CCP interface, with A: as the current drive.   In this mode A:, B:, C:, and all other drives, will refer to the current-working directory where you launched the emulator from (i.e. they have the same view of files).  This is perhaps the most practical way to get started, but it means that files are repeated across drives:

* i.e. "`A:FOO`" is the same as "`B:FOO`", and if you delete "`C:FOO`" you'll find it has vanished from all drives.
  * In short "`FOO`" will exist on drives `A:` all the way through to `P:`.

If you prefer you may configure drives to be distinct, each drive referring to a distinct sub-directory upon the host system (i.e. the machine you're running on):

```sh
$ mkdir A/  ; touch A/LS.COM ; touch A/FOO.COM
$ mkdir B/  ; touch B/DU.COM ; touch B/BAR.COM
$ mkdir G/  ; touch G/ME.COM ; touch G/BAZ.COM
```

Now if you launch the emulator you'll see only the files which _should_ be visible on the appropriate drive:


```sh
$ cpmulator -directories
A>DIR A:
A: FOO     .COM | LS      .COM

A>DIR B:
B: BAR     .COM | DU      .COM

A>DIR G:
G: BAZ     .COM | ME      .COM

A>DIR E:
No file
```

A companion repository contains a larger collection of vintage CP/M software you can use with this emulator:

* [https://github.com/skx/cpm-dist](https://github.com/skx/cpm-dist)

This is arranged into subdirectories, on the assumption you'll run with the `-directories` flag, and the drives are thus used as a means of organization.  For example you might want to look at games, on the `G:` drive, or the BASIC interpreters on the `B:` drive:

```
frodo ~/Repos/github.com/skx/cpm-dist $ cpmulator  -directories
A>g:
G>dir *.com
G: HITCH   .COM | LEATHER .COM | LIHOUSE .COM | PLANET  .COM
G: ZORK1   .COM | ZORK2   .COM | ZORK3   .COM

G>dir b:*.com
B: MBASIC  .COM | OBASIC  .COM | TBASIC  .COM
```

You can also point specific drives to particular paths via the `-drive-X` command-line arguments.  For example the following would have A: and B: pointed to custom paths, and C:-P: using the current working directory:

```
$ cpmulator -ccp=ccpz -drive-a /tmp -drive-b ~/Repos/github.com/skx/cpm-dist/G/
```




# Implemented Syscalls


You can see the list of implemented syscalls, along with a mention of how complete their implementation is, by running:

```
$ cpmulator -list-syscalls
BDOS
	00 P_TERMCPM
	01 C_READ
	02 C_WRITE
	03 A_READ
..snip..
BIOS
	00  BOOT
	01  WBOOT
..snip..
```

Items marked "FAKE" return "appropriate" values, rather than real values.  Or are otherwise incomplete.

> The only functions with significantly different behaviour are those which should send a single character to the printer (BDOS "L_WRITE" / BIOS "LIST"), they actually send their output to the file `print.log` in the current-directory, creating it if necessary.  (The path may be altered via the `-prn-path` command-line argument.)

The implementation of the syscalls is the core of our emulator, and they can be found here:

* [cpm/cpm_bdos.go](cpm/cpm_bdos.go) - BDOS functions.
  * https://www.seasip.info/Cpm/bdos.html
* [cpm/cpm_bios.go](cpm/cpm_bios.go) - BIOS functions.
  * https://www.seasip.info/Cpm/bios.html




# Debugging Failures & Tweaking Behaviour

When an unimplemented BIOS call is attempted the program it will abort with a fatal error, for example:

```
$ ./cpmulator FOO.COM
{"time":"2024-04-14T15:39:34.560609302+03:00",
  "level":"ERROR",
  "msg":"Unimplemented syscall",
  "syscall":255,
  "syscallHex":"0xFF"}
Error running FOO.COM: UNIMPLEMENTED
```

If things are _mostly_ working, but something is not quite producing the correct result then we have some notes on debugging:

* [DEBUGGING.md](DEBUGGING.md)

For reference the memory map of our CP/M looks like this:

* 0x0000 - Start of RAM
* 0xDE00 - The CCP
* 0xF000 - The BDOS (fake)
* 0xFE00 - The BIOS (fake)




# Credits and References


* Much of the functionality of this repository comes from the [excellent Z80 emulator library](https://github.com/koron-go/z80) it is using, written by [@koron-go](https://github.com/koron-go).
* The default CCP comes from [my fork](https://github.com/skx/z80-playground-cpm-fat/) of the original [cpm-fat](https://github.com/z80playground/cpm-fat/)
  * However this is largely unchanged from the [original CCP](http://www.cpm.z80.de/source.html) from Digital Research, although I did add the `CLS`, `EXIT`, `HALT` & `QUIT` built-in commands.
* Reference Documentation
  * [CP/M BDOS function reference](https://www.seasip.info/Cpm/bdos.html).
  * [CP/M BIOS function reference](https://www.seasip.info/Cpm/bios.html).
* Other emulators which were useful resources when some functionality was unclear:
  * [https://github.com/ivanizag/iz-cpm](https://github.com/ivanizag/iz-cpm)
    * Portable CP/M emulation to run CP/M 2.2 binaries for Z80.
    * Has a handy "download" script to fetch some CP/M binaries, including BASIC, Turbo Pascal, and WordStar.
    * Written in Rust.
  * [https://github.com/jhallen/cpm](https://github.com/jhallen/cpm)
    * Run CP/M commands in Linux/Cygwin with this Z80 / BDOS / ADM-3A emulator.
    * Written in C.




# Release Checklist

The testing that I should do before a release:

* [ ] Play lighthouse of doom to completion, either victory or death.
* [ ] Compile a program with ASM & LOAD.  Confirm it runs.
* [ ] Compile HELLO.C and ECHO.C with Aztec C Compiler.
  * [ ] Confirm the generated binaries run.
* [ ] Run BBC Basic, and play a game.
  * [ ] Test "SAVE" and "LOAD" commands.
  * [ ] Test saving tokenized AND raw versions. (i.e `SAVE "FOO"`, and `SAVE "FOO", A`.)
* [ ] Compile a program with Turbo Pascal.
  * [ ] Confirm the generated binary runs.
* [ ] Play Zork1 for a few turns.
  * [ ] Test SAVE and RESTORE commands, and confirm they work.
* [ ] Test BE.COM
* [ ] Test STAT.COM
* [ ] Test some built-in shell-commands; ERA, TYPE, and EXIT.



## Bugs?

Let me know by filing an issue.

Steve<|MERGE_RESOLUTION|>--- conflicted
+++ resolved
@@ -1,13 +1,6 @@
 # cpmulator - A CP/M emulator written in golang
 
-<<<<<<< HEAD
-This repository contains a CP/M emulator, with integrated CCP (i.e. "shell"), which is designed to run CP/M binaries:
-=======
-This repository contains a CP/M emulator, with integrated CCP ("Console Command Processor", i.e. shell), which is designed to run CP/M binaries:
->>>>>>> 32cefc36
-
-* The project was initially created to run [a text-based adventure game](https://github.com/skx/lighthouse-of-doom/), which I wrote a few years ago, to amuse my child.
-  * That was written in Z80 assembly language targeting CP/M, later I ported to the ZX Spectrum.
+This repository contains a CP/M emulator, with integrated CCP ("Console Command Processor", i.e. shell), which is designed to run CP/M binaries.  The project was initially created to run [a text-based adventure game](https://github.com/skx/lighthouse-of-doom/), which I wrote a few years ago, to amuse my child.  (That was written in Z80 assembly language targeting CP/M, later I ported to the ZX Spectrum.)
 
 Over time this project has become more complete, and I've now implemented enough functionity to run many of the well-known CP/M programs:
 
